--- conflicted
+++ resolved
@@ -626,24 +626,11 @@
 			ctype = &array->ctype;
 			continue;
 		}
-<<<<<<< HEAD
-=======
-		if (token->special == ':') {
-			if (is_int_type (ctype->base_type)) {
-				struct symbol *bitfield = indirect(token->pos, ctype, SYM_BITFIELD);
-				struct expression *expr;
-				token = conditional_expression(token->next, &expr);
-				bitfield->fieldwidth = get_expression_value(expr);
-			} else
-				error(token->pos, "Invalid bitfield specifier for type %s.", show_typename (ctype->base_type));
 			while (match_idents(token, &__attribute___ident, &__attribute_ident, NULL)) {
 				struct ctype thistype = { 0, };
 				token = attribute_specifier(token->next, &thistype);
 				apply_ctype(token->pos, &thistype, ctype);
 			}
-			break;
-		}
->>>>>>> f8034e0d
 		break;
 	}
 	if (p) {
