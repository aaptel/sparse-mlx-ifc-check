--- conflicted
+++ resolved
@@ -23,12 +23,8 @@
 test-inspect
 test-lexing
 test-linearize
-<<<<<<< HEAD
 test-parsing
-=======
 test-show-type
-example
->>>>>>> efe42efc
 test-unssa
 
 # tags
