--- conflicted
+++ resolved
@@ -6,24 +6,12 @@
 
 
 CC = gcc
-<<<<<<< HEAD
-COMMON_CFLAGS = -O2 -finline-functions -fno-strict-aliasing -g
-COMMON_CFLAGS += -Wall -Wwrite-strings
-LDFLAGS += -g
-=======
 CFLAGS = -O2 -finline-functions -g
 CFLAGS += -Wall -Wwrite-strings
->>>>>>> a6e06189
 LD = gcc
 AR = ar
 PKG_CONFIG = pkg-config
 CHECKER = CHECK=./sparse ./cgcc -no-compile
-<<<<<<< HEAD
-CHECKER_FLAGS =
-
-ALL_CFLAGS = $(COMMON_CFLAGS) $(PKG_CFLAGS) $(CFLAGS)
-#
-=======
 CHECKER_FLAGS = -Wno-vla
 
 DESTDIR=
@@ -33,7 +21,6 @@
 MAN1DIR=$(MANDIR)/man1
 
 # Allow users to override build settings without dirtying their trees
->>>>>>> a6e06189
 # For debugging, put this in local.mk:
 #
 #     CFLAGS += -O0 -DDEBUG -g3 -gdwarf-2
@@ -100,16 +87,6 @@
 cflags = -fno-strict-aliasing
 
 GCC_BASE := $(shell $(CC) --print-file-name=)
-<<<<<<< HEAD
-COMMON_CFLAGS += -DGCC_BASE=\"$(GCC_BASE)\"
-
-MULTIARCH_TRIPLET := $(shell $(CC) -print-multiarch 2>/dev/null)
-COMMON_CFLAGS += -DMULTIARCH_TRIPLET=\"$(MULTIARCH_TRIPLET)\"
-
-ifeq ($(HAVE_GCC_DEP),yes)
-COMMON_CFLAGS += -Wp,-MD,$(@D)/.$(@F).d
-endif
-=======
 cflags += -DGCC_BASE=\"$(GCC_BASE)\"
 
 MULTIARCH_TRIPLET := $(shell $(CC) -print-multiarch 2>/dev/null)
@@ -117,7 +94,6 @@
 
 ########################################################################
 # target specificities
->>>>>>> a6e06189
 
 compile: compile-i386.o
 EXTRA_OBJS += compile-i386.o
@@ -159,13 +135,6 @@
 EXTRA_OBJS += ast-model.o ast-view.o ast-inspect.o
 PROGRAMS += test-inspect
 INST_PROGRAMS += test-inspect
-<<<<<<< HEAD
-test-inspect_EXTRA_DEPS := ast-model.o ast-view.o ast-inspect.o
-test-inspect_OBJS := test-inspect.o $(test-inspect_EXTRA_DEPS)
-$(test-inspect_OBJS) $(test-inspect_OBJS:.o=.sc): PKG_CFLAGS += $(GTK_CFLAGS)
-test-inspect_EXTRA_OBJS := $(GTK_LIBS)
-=======
->>>>>>> a6e06189
 else
 $(warning Your system does not have gtk3/gtk2, disabling test-inspect)
 endif
@@ -189,14 +158,9 @@
 LLVM_LIBS += $(shell $(LLVM_CONFIG) --system-libs 2>/dev/null)
 PROGRAMS += $(LLVM_PROGS)
 INST_PROGRAMS += sparse-llvm sparsec
-<<<<<<< HEAD
-sparse-llvm.o sparse-llvm.sc: PKG_CFLAGS += $(LLVM_CFLAGS)
-sparse-llvm_EXTRA_OBJS := $(LLVM_LIBS) $(LLVM_LDFLAGS)
-=======
 sparse-llvm-cflags := $(LLVM_CFLAGS)
 sparse-llvm-ldflags := $(LLVM_LDFLAGS)
 sparse-llvm-ldlibs := $(LLVM_LIBS)
->>>>>>> a6e06189
 else
 $(warning LLVM 3.0 or later required. Your system has version $(LLVM_VERSION) installed.)
 endif
@@ -285,52 +249,5 @@
 
 .PHONY: FORCE
 
-<<<<<<< HEAD
-$(SLIB_FILE): $(LIB_OBJS)
-	$(QUIET_LINK)$(CC) $(LDFLAGS) -Wl,-soname,$@ -shared -o $@ $(LIB_OBJS)
-
-DEP_FILES := $(wildcard .*.o.d)
-
-ifneq ($(DEP_FILES),)
-include $(DEP_FILES)
-endif
-
-c2xml.o c2xml.sc: PKG_CFLAGS += $(LIBXML_CFLAGS)
-
-pre-process.sc: CHECKER_FLAGS += -Wno-vla
-
-%.o: %.c $(LIB_H)
-	$(QUIET_CC)$(CC) -o $@ -c $(ALL_CFLAGS) $<
-
-%.sc: %.c sparse
-	$(QUIET_CHECK) $(CHECKER) $(CHECKER_FLAGS) -c $(ALL_CFLAGS) $<
-
-ALL_OBJS :=  $(LIB_OBJS) $(foreach p,$(PROGRAMS),$(p).o $($(p)_EXTRA_DEPS))
-selfcheck: $(ALL_OBJS:.o=.sc)
-
-
-clean: clean-check
-	rm -f *.[oa] .*.d *.so $(PROGRAMS) $(SLIB_FILE) pre-process.h sparse.pc version.h
-
-dist:
-	@if test "$(SPARSE_VERSION)" != "v$(VERSION)" ; then \
-		echo 'Update VERSION in the Makefile before running "make dist".' ; \
-		exit 1 ; \
-	fi
-	git archive --format=tar --prefix=sparse-$(VERSION)/ HEAD^{tree} | gzip -9 > sparse-$(VERSION).tar.gz
-
-check: all
-	$(Q)cd validation && ./test-suite
-
-clean-check:
-	find validation/ \( -name "*.c.output.expected" \
-	                 -o -name "*.c.output.got" \
-	                 -o -name "*.c.output.diff" \
-	                 -o -name "*.c.error.expected" \
-	                 -o -name "*.c.error.got" \
-	                 -o -name "*.c.error.diff" \
-	                 \) -exec rm {} \;
-=======
 # GCC's dependencies
--include $(OBJS:%.o=.%.o.d)
->>>>>>> a6e06189
+-include $(OBJS:%.o=.%.o.d)