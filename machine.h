#ifndef MACHINE_H
#define MACHINE_H

#if defined(__BYTE_ORDER__) && (__BYTE_ORDER__ == __ORDER_BIG_ENDIAN__)
#define ARCH_BIG_ENDIAN 1
#else
#define ARCH_BIG_ENDIAN 0
#endif


enum {
	ARCH_LP32,
	ARCH_X32,
	ARCH_LP64,
	ARCH_LLP64,
};

#ifdef __LP64__
#define ARCH_M64_DEFAULT ARCH_LP64
#elif defined(__x86_64__) || defined(__x86_64)
#define ARCH_M64_DEFAULT ARCH_X32
#else
#define ARCH_M64_DEFAULT ARCH_LP32
#endif


enum machine {
	MACH_ARM,	MACH_ARM64,
	MACH_I386,	MACH_X86_64,
	MACH_MIPS32,	MACH_MIPS64,
	MACH_PPC32,	MACH_PPC64,
	MACH_RISCV32,	MACH_RISCV64,
	MACH_SPARC32,	MACH_SPARC64,
	MACH_S390,	MACH_S390X,
	MACH_M68K,
	MACH_UNKNOWN
};

#if defined(__aarch64__)
#define MACH_NATIVE	MACH_ARM64
#elif defined(__arm__)
#define	MACH_NATIVE	MACH_ARM
#elif defined(__x86_64__) || defined(__x86_64)
#define	MACH_NATIVE	MACH_X86_64
#elif defined(__i386__) || defined(__i386)
#define	MACH_NATIVE	MACH_I386
#elif defined(__mips64__) || (defined(__mips) && __mips == 64)
#define	MACH_NATIVE	MACH_MIPS64
#elif defined(__mips__) || defined(__mips)
#define	MACH_NATIVE	MACH_MIPS32
#elif defined(__powerpc64__) || defined(__ppc64__)
#define	MACH_NATIVE	MACH_PPC64
#elif defined(__powerpc__) || defined(__powerpc) || defined(__ppc__)
#define	MACH_NATIVE	MACH_PPC32
#elif defined(__riscv) && (__riscv_xlen == 64)
#define	MACH_NATIVE	MACH_RISCV64
#elif defined(__riscv) && (__riscv_xlen == 32)
#define	MACH_NATIVE	MACH_RISCV32
#elif defined(__sparc_v9__)
#define	MACH_NATIVE	MACH_SPARC64
#elif defined(__sparc__) || defined(__sparc)
#define	MACH_NATIVE	MACH_SPARC32
#elif defined(__m68k__)
#define MACH_NATIVE	MACH_M68K
#elif defined(__s390x__) || defined(__zarch__)
#define MACH_NATIVE	MACH_S390X
#elif defined(__s390__)
#define MACH_NATIVE	MACH_S390
#else
#define MACH_NATIVE	MACH_UNKNOWN
#endif

<<<<<<< HEAD
=======
#if defined(__CHAR_UNSIGNED__)
#define	UNSIGNED_CHAR	1
#else
#define UNSIGNED_CHAR	0
#endif


enum fp_abi {
	FP_ABI_HARD,
	FP_ABI_SOFT,
	FP_ABI_HYBRID,
};

#if defined(__ARM_PCS_VFP)
#define FP_ABI_NATIVE		FP_ABI_HARD
#elif defined(__ARM_PCS) && !defined(__SOFTFP__)
#define FP_ABI_NATIVE		FP_ABI_HYBRID
#else
#define FP_ABI_NATIVE		FP_ABI_SOFT
#endif

>>>>>>> fd59a5e8
#endif<|MERGE_RESOLUTION|>--- conflicted
+++ resolved
@@ -70,14 +70,6 @@
 #define MACH_NATIVE	MACH_UNKNOWN
 #endif
 
-<<<<<<< HEAD
-=======
-#if defined(__CHAR_UNSIGNED__)
-#define	UNSIGNED_CHAR	1
-#else
-#define UNSIGNED_CHAR	0
-#endif
-
 
 enum fp_abi {
 	FP_ABI_HARD,
@@ -93,5 +85,4 @@
 #define FP_ABI_NATIVE		FP_ABI_SOFT
 #endif
 
->>>>>>> fd59a5e8
 #endif