

	Sparse test suite
	~~~~~~~~~~~~~~~~~

Sparse has a number of test cases in its validation directory. The test-suite
script aims at making automated checking of these tests possible. It works by
embedding tags in C comments in the test cases.

check-name: <name>
	Name of the test. This is the only mandatory tag.

check-description: <description ...>
	A description of what the test checks.

check-command: <command arg ...>
	There are different kinds of tests. Some can validate the sparse
	preprocessor, while others will use sparse, cgcc, or even other backends
	of the library. check-command allows you to give a custom command to
	run the test-case.
	The '$file' string is special. It will be expanded to the file name at
	run time.
	It defaults to "sparse $file".

check-arch-ignore: <arch[|...]>
check-arch-only: <arch[|...]>
	Ignore the test if the current architecture (as returned by 'uname -m')
	match or not one of the archs given in the pattern.

check-assert: <condition>
	Ignore the test if the given condition is false when evaluated as a
	static assertion (_Static_assert).

check-cpp-if: <condition>
	Ignore the test if the given condition is false when evaluated
	by sparse's pre-processor.

check-exit-value: <value>
	The expected exit value of check-command. It defaults to 0.

check-timeout: <timeout>
	The maximum expected duration of check-command, in seconds.
	It defaults to 1.

check-output-start / check-output-end
	The expected output (stdout and stderr) of check-command lies between
	those two tags. It defaults to no output.

check-output-ignore / check-error-ignore
	Don't check the expected output (stdout or stderr) of check-command
	(useful when this output is not comparable or if you're only interested
	in the exit value).
	By default this check is done.

check-known-to-fail
	Mark the test as being known to fail.

check-output-contains: <pattern>
	Check that the output (stdout) contains the given pattern.
	Several such tags can be given, in which case the output
	must contains all the patterns.

check-output-excludes: <pattern>
	Similar than the above one, but with opposite logic.
	Check that the output (stdout) doesn't contain the given pattern.
	Several such tags can be given, in which case the output
	must contains none of the patterns.

<<<<<<< HEAD
check-output-pattern-<nbr>-times: <pattern> (optional)
	Similar to the contains/excludes above, but with full control
	of the number of times the pattern should occur in the output.
=======
check-output-pattern(<nbr>): <pattern>
check-output-pattern(<min>,<max>): <pattern>
	Similar to the contains/excludes above, but with full control
	of the number of times the pattern should occur in the output.
	If <min> or <max> is '-' the corresponding check is ignored.
>>>>>>> a6e06189

	Using test-suite
	~~~~~~~~~~~~~~~~

The test-suite script is called through the check target of the Makefile. It
will try to check every test case it finds (find validation -name '*.c').

It can be called to check a single test with:
$ cd validation
$ ./test-suite single preprocessor/preprocessor1.c
     TEST     Preprocessor #1 (preprocessor/preprocessor1.c)
preprocessor/preprocessor1.c passed !


	Writing a test
	~~~~~~~~~~~~~~

test-suite comes with a format command to make a test easier to write:

	test-suite format file [name [cmd]]

name:
	check-name value. If no name is provided, it defaults to the file name.
cmd:
	check-command value. If no cmd is provided, it defaults to
	"sparse $file".

The output of the test-suite format command can be redirected into the
test case to create a test-suite formatted file.

$ ./test-suite format bad-assignment.c Assignment >> bad-assignment.c
$ cat !$
cat bad-assignment.c
/*
 * check-name: bad assignment
 *
 * check-command: sparse $file
 * check-exit-value: 1
 *
 * check-output-start
bad-assignment.c:3:6: error: Expected ; at end of statement
bad-assignment.c:3:6: error: got \
 * check-output-end
 */

You can define the check-command you want to use for the test. $file will be
extended to the file name at run time.

$ ./test-suite format validation/preprocessor2.c "Preprocessor #2" \
		"sparse -E \$file" >> validation/preprocessor2.c
$ cat !$
cat validation/preprocessor2.c
/*
 * This one we happen to get right.
 *
 * It should result in a simple
 *
 *	a + b
 *
 * for a proper preprocessor.
 */
#define TWO a, b

#define UNARY(x) BINARY(x)
#define BINARY(x, y) x + y

UNARY(TWO)
/*
 * check-name: Preprocessor #2
 *
 * check-command: sparse -E $file
 * check-exit-value: 0
 *
 * check-output-start

a + b
 * check-output-end
 */<|MERGE_RESOLUTION|>--- conflicted
+++ resolved
@@ -66,17 +66,11 @@
 	Several such tags can be given, in which case the output
 	must contains none of the patterns.
 
-<<<<<<< HEAD
-check-output-pattern-<nbr>-times: <pattern> (optional)
-	Similar to the contains/excludes above, but with full control
-	of the number of times the pattern should occur in the output.
-=======
 check-output-pattern(<nbr>): <pattern>
 check-output-pattern(<min>,<max>): <pattern>
 	Similar to the contains/excludes above, but with full control
 	of the number of times the pattern should occur in the output.
 	If <min> or <max> is '-' the corresponding check is ignored.
->>>>>>> a6e06189
 
 	Using test-suite
 	~~~~~~~~~~~~~~~~
